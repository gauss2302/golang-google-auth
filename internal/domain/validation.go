--- conflicted
+++ resolved
@@ -2,8 +2,6 @@
 
 import (
 	"fmt"
-<<<<<<< HEAD
-=======
 	"github.com/go-playground/validator/v10"
 	"github.com/microcosm-cc/bluemonday"
 	"net/url"
@@ -11,7 +9,6 @@
 	"regexp"
 	"strings"
 	"sync"
->>>>>>> 8fa1bbc8
 	"time"
 
 	"github.com/go-playground/validator/v10"
@@ -112,8 +109,6 @@
 	if validationErrs, ok := err.(validator.ValidationErrors); ok {
 		return fmt.Errorf("%s: %w", prefix, validationErrs)
 	}
-<<<<<<< HEAD
-=======
 	return sv
 }
 
@@ -382,7 +377,6 @@
 func MarshalJSON[T any](v T) ([]byte, error) {
 	return json.Marshal(v)
 }
->>>>>>> 8fa1bbc8
 
 	return fmt.Errorf("%s: %w", prefix, err)
 }